#!/usr/bin/env python
<<<<<<< HEAD
=======

>>>>>>> 4f02093b
import httplib2
import sys
import time
import yaml
import argparse
import logging
import datetime
import dateutil.tz
import dateutil.parser

import fitbit
from apiclient.discovery import build
from oauth2client.file import Storage
from oauth2client.client import OAuth2Credentials
from googleapiclient.errors import HttpError


POUNDS_PER_KILOGRAM = 2.20462

TIME_FORMAT = "%a, %d %b %Y %H:%M:%S"

def GetFitbitClient(filename):
  logging.debug("Creating Fitbit client")
  credentials = yaml.load(open(filename))
  client = fitbit.Fitbit(**credentials)
  logging.debug("Fitbit client created")
  return client


def GetGoogleClient(filename):
  logging.debug("Creating Google client")
  credentials = Storage(filename).get()
  http = credentials.authorize(httplib2.Http())
  client = build('fitness', 'v1', http=http)
  logging.debug("Google client created")
  return client


dawnOfTime = datetime.datetime(1970, 1, 1, tzinfo=dateutil.tz.tzutc())

def epochOfFitbitLog(logEntry, tzinfo):
  logTimestamp = "{} {}".format(logEntry["date"], logEntry["time"])
  logTime = dateutil.parser.parse(logTimestamp).replace(tzinfo=tzinfo)
  return (logTime - dawnOfTime).total_seconds()

def nano(val):
  """Converts a number to nano (str)."""
  return '%d' % (val * 1e9)


def FitbitWeightToGoogleWeight(fitbitWeightLog, tzinfo):
  logSecs = epochOfFitbitLog(fitbitWeightLog, tzinfo)

  logWeightLbs = fitbitWeightLog['weight']
  logWeightKg = logWeightLbs / POUNDS_PER_KILOGRAM
  return dict(
    dataTypeName='com.google.weight',
    endTimeNanos=nano(logSecs),
    startTimeNanos=nano(logSecs),
    value=[dict(fpVal=logWeightKg)],
  )


def GetDataSourceId(dataSource):
  projectNumber = Storage('google.json').get().client_id.split('-')[0]
  return ':'.join((
    dataSource['type'],
    dataSource['dataType']['name'],
    projectNumber,
    dataSource['device']['manufacturer'],
    dataSource['device']['model'],
    dataSource['device']['uid']))


def main():
  parser = argparse.ArgumentParser("Transfer Fitbit weight data to Google Fit")
  parser.add_argument("command", choices=('patch', 'get', 'delete'), help="What to do")
  parser.add_argument("-d", "--debug", action="count", default=0, help="Increase debugging level")
  parser.add_argument("-g", "--google-creds", default="google.json", help="Google credentials file")
  parser.add_argument("-f", "--fitbit-creds", default="fitbit.yaml", help="Fitbit credentials file")
  args = parser.parse_args()

  debugLevel = logging.WARNING - (args.debug * 10)
  logging.basicConfig(level=max(debugLevel, 0))
  logging.root.name = "fitsync"

  fitbitClient = GetFitbitClient(args.fitbit_creds)

  userProfile = fitbitClient.user_profile_get()
  tzinfo = dateutil.tz.gettz(userProfile['user']['timezone'])

  devices = fitbitClient.get_devices()
  (scale,) = (device for device in devices if device['type'] == 'SCALE')

  fitbitBodyweight = fitbitClient.get_bodyweight(period='1m')
  fitbitWeightLogs = fitbitBodyweight['weight']
  fitbitWeightLogTimes = [epochOfFitbitLog(log, tzinfo) for log in fitbitWeightLogs]

  minLogNs = nano(min(fitbitWeightLogTimes))
  maxLogNs = nano(max(fitbitWeightLogTimes))

  googleWeightLogs = [FitbitWeightToGoogleWeight(log, tzinfo)
                        for log in fitbitWeightLogs]

  googleClient = GetGoogleClient(args.google_creds)

  dataSource = dict(
    type='raw',
    application=dict(name='fitsync'),
    dataType=dict(
      name='com.google.weight',
      field=[dict(format='floatPoint', name='weight')]
    ),
    device=dict(
      type='scale',
      manufacturer='unknown',
      model='unknown',
      uid=scale['id'],
      version=scale['deviceVersion'],
    )
  )

  dataSourceId = GetDataSourceId(dataSource)

  # Ensure datasource exists for the device.
  try:
    googleClient.users().dataSources().get(
      userId='me',
      dataSourceId=dataSourceId).execute()
  except HttpError, error:
    if not 'DataSourceId not found' in str(error):
      raise error
    # Doesn't exist, so create it.
    googleClient.users().dataSources().create(
      userId='me',
      body=dataSource).execute()

  datasetId = '%s-%s' % (minLogNs, maxLogNs)

  def GetData():
    ret = googleClient.users().dataSources().datasets().get(
      userId='me',
      dataSourceId=dataSourceId,
      datasetId=datasetId).execute()
    #insert empty 'point' when there is nothing
    if 'point' not in ret:
      ret['point']=[]
    return ret

  def PointsDifference(left, right):
    return len(
      set(point['startTimeNanos'] for point in left['point']) -
      set(point['startTimeNanos'] for point in right['point']))

  # Get weight dataset.
  if args.command == 'get':
    data = GetData()
    numpoints = 0
    for point in data['point']:
      startTimeNanos = point['startTimeNanos']
      fpVal = point['value'][0]['fpVal']
      startTimeSecs = int(startTimeNanos) / 1e9
      readableTime = time.strftime(TIME_FORMAT, time.localtime(startTimeSecs))
      weightKgs = float(fpVal)
      weightLbs = float(fpVal) * POUNDS_PER_KILOGRAM
      print("%.1f lbs ( %.2f kgs ), %s" % (weightLbs, weightKgs, readableTime))
      numpoints += 1
    print("Total %d points (in Google Fit)" % numpoints)

  # Delete weight dataset.
  elif args.command == 'delete':
    dataPrior = GetData()
    googleClient.users().dataSources().datasets().delete(
      userId='me',
      dataSourceId=dataSourceId,
      datasetId=datasetId).execute()
    dataPost = GetData()
    print("Deleted %d points (from Google Fit)" % PointsDifference(dataPrior, dataPost))

  # Upload weight dataset.  
  elif args.command == 'patch':
    dataPrior = GetData()
    googleClient.users().dataSources().datasets().patch(
      userId='me',
      dataSourceId=dataSourceId,
      datasetId=datasetId,
      body=dict(
        dataSourceId=dataSourceId,
        maxEndTimeNs=maxLogNs,
        minStartTimeNs=minLogNs,
        point=googleWeightLogs,
      )).execute()
    dataPost = GetData()
    print("Added %d points (to Google Fit)" % PointsDifference(dataPost, dataPrior))



def PointInData(startTimeNanos, data):
  if 'point' in data:
    for point in data['point']:
      if startTimeNanos == point['startTimeNanos']:
        return True


if __name__ == '__main__':
  main()
<|MERGE_RESOLUTION|>--- conflicted
+++ resolved
@@ -1,8 +1,5 @@
 #!/usr/bin/env python
-<<<<<<< HEAD
-=======
-
->>>>>>> 4f02093b
+
 import httplib2
 import sys
 import time
